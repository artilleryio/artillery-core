--- conflicted
+++ resolved
@@ -16,10 +16,7 @@
     "arrivals": "^1.0.0",
     "async": "^1.3.0",
     "debug": "^2.2.0",
-<<<<<<< HEAD
-=======
     "esprima": "^2.5.0",
->>>>>>> cd7598af
     "jsck": "^0.2.5",
     "lodash": "^3.10.0",
     "measured": "^1.0.0",
